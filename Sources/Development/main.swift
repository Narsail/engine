--- conflicted
+++ resolved
@@ -2,13 +2,9 @@
 import S4
 
 let seed: JSON = [
-<<<<<<< HEAD
-    "port" : 8080
-=======
     "port": 8080
->>>>>>> dfd85d02
 ]
-let config = Config(seed: ["app": seed])
+let config = Config(seed: seed)
 
 var workDir: String {
     let parent = #file.characters.split(separator: "/").map(String.init).dropLast().joined(separator: "/")
@@ -249,7 +245,7 @@
     }
 
     var headers: Headers = [:]
-    
+
     if let mediaType = image.type {
         let header = Header([mediaType.type + "/" + mediaType.subtype])
         headers["Content-Type"] = header
@@ -260,12 +256,12 @@
 
 app.get("multifile") { _ in
     var response = "<form method='post' action='/multifile/' ENCTYPE='multipart/form-data'>"
-    
+
     response += "<input type='text' name='response' />"
     response += "<input type='file' name='files' multiple='multiple' />"
     response += "<button>Submit</button>"
     response += "</form>"
-    
+
     return Response(status: .ok, html: response)
 }
 
@@ -273,7 +269,7 @@
     guard let form = request.data.multipart else {
         throw Abort.badRequest
     }
-    
+
     guard let response = form["response"]?.input, let number = Int(response) else {
         throw Abort.badRequest
     }
@@ -289,7 +285,7 @@
     let file = files[number]
 
     var headers: Headers = [:]
-    
+
     if let mediaType = file.type {
         let header = Header([mediaType.type + "/" + mediaType.subtype])
         headers["Content-Type"] = header
@@ -300,7 +296,7 @@
 
 app.get("options") { _ in
     var response = "<form method='post' action='/options/' ENCTYPE='multipart/form-data'>"
-    
+
     response += "<select name='options' multiple='multiple'>"
     response += "<option value='0'>0</option>"
     response += "<option value='1'>1</option>"
@@ -315,7 +311,7 @@
     response += "</select>"
     response += "<button>Submit</button>"
     response += "</form>"
-    
+
     return Response(status: .ok, html: response)
 }
 
@@ -337,7 +333,7 @@
 
     print(request.data.multipart?["test"])
     print(request.data.multipart?["test"]?.file)
-    
+
     return JSON([
         "message": "Printed details to console"
     ])
