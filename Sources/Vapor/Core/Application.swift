--- conflicted
+++ resolved
@@ -190,12 +190,7 @@
         self.port = port ?? self.port
 
         bootRoutes()
-<<<<<<< HEAD
-        bootArguments()
-
-=======
-        
->>>>>>> b3fe3297
+
         if environment == .Production {
             Log.info("Production mode detected, disabling information logs.")
             Log.enabledLevels = [.Error, .Fatal]
