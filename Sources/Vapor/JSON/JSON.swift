import Jay

// Exporting type w/o forcing import
public typealias JSON = C7.JSON

extension JSON {
    static var parse: (Bytes) throws -> JSON = { try Jay().typesafeJsonFromData($0) }
    static var serialize: (JSON) throws -> Bytes = { try Jay(formatting: .minified).dataFromJson(json: $0) }
}

extension JSON {
    public init(_ value: Int) {
        self = .number(JSON.Number.integer(value))
    }

    public init(_ value: [JSONRepresentable]) {
        let array: [JSON] = value.map { item in
            return item.makeJSON()
        }
        self = .array(array)
    }

    public init(_ value: [String: JSONRepresentable]) {
        var object: [String: JSON] = [:]

        value.forEach { (key, item) in
            object[key] = item.makeJSON()
        }

        self = .object(object)
    }

    public init(_ value: Data) throws {
        self = try JSON.parse(value.bytes)
    }

    public var data: Data {
        do {
            let bytes = try JSON.serialize(self)
            return Data(bytes)
        } catch {
            return Data()
        }
    }
}

extension JSON {
    public subscript(key: String) -> Polymorphic? {
        switch self {
        case .object(let object):
            return object[key]
        default:
            return nil
        }
    }

    public subscript(index: Int) -> Polymorphic? {
        switch self {
        case .array(let array):
            return array[index]
        default:
            return nil
        }
    }
}

extension JSON {
    mutating func merge(with otherJson: JSON) {
        switch self {
        case .object(let object):
            guard case let .object(otherObject) = otherJson else {
                self = otherJson
                return
            }

            var merged = object

            for (key, value) in otherObject {
                if let original = object[key] {
                    var newValue = original
                    newValue.merge(with: value)
                    merged[key] = newValue
                } else {
                    merged[key] = value
                }
            }

            self = .object(merged)
        case .array(let array):
            guard case let .array(otherArray) = otherJson else {
                self = otherJson
                return
            }

            self = .array(array + otherArray)
        default:
            self = otherJson
        }
    }
}

public protocol JSONRepresentable: ResponseRepresentable {
    func makeJSON() -> JSON
}


extension JSONRepresentable {
    ///Allows any JsonRepresentable to be returned through closures
<<<<<<< HEAD
    public func makeResponse() -> Response {
        return makeJSON().makeResponse()
=======
    public func makeResponse() throws -> Response {
        return try makeJson().makeResponse()
>>>>>>> ccc2310b
    }
}

extension JSON: JSONRepresentable {
    public func makeJSON() -> JSON {
        return self
    }
}

extension String: JSONRepresentable {
    public func makeJSON() -> JSON {
        return JSON(self)
    }
}

extension Int: JSONRepresentable {
    public func makeJSON() -> JSON {
        return JSON(self)
    }
}

extension Double: JSONRepresentable {
    public func makeJSON() -> JSON {
        return JSON(self)
    }
}

extension Bool: JSONRepresentable {
    public func makeJSON() -> JSON {
        return JSON(self)
    }
}

extension JSON: ResponseRepresentable {
    public func makeResponse() throws -> Response {
        return try Response(status: .ok, json: self)
    }
}

extension JSON: Polymorphic {
    public var array: [Polymorphic]? {
        switch self {
        case .array(let array):
            return array.map { item in
                return item
            }
        default:
            return nil
        }
    }

    public var object: [String : Polymorphic]? {
        switch self {
        case .object(let object):
            var dict: [String : Polymorphic] = [:]

            object.forEach { (key, val) in
                dict[key] = val
            }

            return dict
        default:
            return nil
        }
    }
}

// MARK: Path Indexable

@_exported import PathIndexable
extension JSON: PathIndexable {
    public var pathIndexableObject: [String : JSON]? {
        return self.dictionary
    }
    public var pathIndexableArray: [JSON]? {
        return self.array
    }
}

extension JSON.Number {
    public var double: Double {
        switch self {
        case let .double(d):
            return d
        case let .integer(i):
            return Double(i)
        case let .unsignedInteger(u):
            return Double(u)
        }
    }

    public var int: Int {
        switch self {
        case let .double(d):
            return Int(d)
        case let .integer(i):
            return i
        case let .unsignedInteger(u):
            if u < UInt(Int.max) {
                return Int(u)
            } else {
                return Int.max
            }
        }
    }

    public var uint: UInt {
        switch self {
        case let .double(d) where d >= 0:
            return UInt(d)
        case let .integer(i) where i >= 0:
            return UInt(i)
        case let .unsignedInteger(u):
            return u
        default:
            return 0
        }
    }
}

extension JSON.Number: CustomStringConvertible {
    public var description: String {
        switch self {
        case let .double(d):
            if d.truncatingRemainder(dividingBy: 1) == 0 {
                return Int(d).description
            } else {
                return d.description
            }
        case let .integer(i):
            return i.description
        case let .unsignedInteger(u):
            return u.description
        }
    }
}

extension JSON.Number: Equatable {}

public func == (lhs: JSON.Number, rhs: JSON.Number) -> Bool {
    switch lhs {
    case let .double(d):
        return d == rhs.double
    case let .integer(i):
        return i == rhs.int
    case let .unsignedInteger(u):
        return u == rhs.uint
    }
}

// MARK: Initialization

extension JSON {
    public init(_ value: Bool) {
        self = .boolean(value)
    }

    public init(_ value: Double) {
        self = .number(.double(value))
    }

    public init(_ value: String) {
        self = .string(value)
    }

    public init(_ value: [String : JSON]) {
        self = .object(value)
    }

    public init<T: SignedInteger>(_ value: T) {
        let int = Int(value.toIntMax())
        self = .number(.integer(int))
    }

    public init<T: UnsignedInteger>(_ value: T) {
        let uint = UInt(value.toUIntMax())
        self = .number(.unsignedInteger(uint))
    }

    public init<T : Sequence where T.Iterator.Element == JSON>(_ value: T) {
        let array = [JSON](value)
        self = .array(array)
    }

    public init<T : Sequence where T.Iterator.Element == (key: String, value: JSON)>(_ seq: T) {
        var obj: [String : JSON] = [:]
        seq.forEach { key, val in
            obj[key] = val
        }
        self = .object(obj)
    }
}

// MARK: Convenience

extension JSON {
    public var isNull: Bool {
        switch self {
        case .null:
            return true
        case let .string(s) where s.lowercased() == "null":
            return true
        default:
            return false
        }
    }
}

extension JSON {
    public var bool: Bool? {
        switch self {
        case let .boolean(b):
            return b
        case let .string(s):
            return Bool(s)
        case let .number(n) where n.double == 0 || n.double == 1:
            return n.double == 1
        case .null:
            return false
        default:
            return nil
        }
    }
}

extension JSON {
    public var number: Double? {
        switch self {
        case let .number(n):
            return n.double
        case let .string(s):
            return Double(s)
        case let .boolean(b):
            return b ? 1 : 0
        case .null:
            return 0
        default:
            return nil
        }
    }

    public var double: Double? {
        return self.number
    }

    public var float: Float? {
        return self.number.flatMap(Float.init)
    }

}

extension JSON {
    public var int: Int? {
        switch self {
        case let .number(n):
            return n.int
        case let .string(s):
            return Int(s)
        case let .boolean(b):
            return b ? 1 : 0
        case .null:
            return 0
        default:
            return nil
        }
    }
}

extension JSON {
    public var uint: UInt? {
        switch self {
        case let .number(n):
            return n.uint
        case let .string(s):
            return UInt(s)
        case let .boolean(b):
            return b ? 1 : 0
        case .null:
            return 0
        default:
            return nil
        }
    }
}

extension JSON {
    public var string: String? {
        switch self {
        case let .string(s):
            return s
        case let .number(n):
            return n.description
        case let .boolean(b):
            return b.description
        case .null:
            return "null"
        default:
            return nil
        }
    }
}

extension JSON: CustomStringConvertible {
    public var description: String {
        do {
            return try JSON.serialize(self).string
        } catch {
            return "Unable to serialize: \(error)"
        }
    }
}

extension JSON: CustomDebugStringConvertible {
    public var debugDescription: String {
        return description
    }
}

// MARK: Literal Convertibles

extension JSON: NilLiteralConvertible {
    public init(nilLiteral value: Void) {
        self = .null
    }
}

extension JSON: ArrayLiteralConvertible {
    public init(arrayLiteral elements: JSON...) {
        self = .array(elements)
    }
}

extension JSON: DictionaryLiteralConvertible {
    public init(dictionaryLiteral elements: (String, JSON)...) {
        var object = [String : JSON](minimumCapacity: elements.count)
        elements.forEach { key, value in
            object[key] = value
        }
        self = .object(object)
    }
}<|MERGE_RESOLUTION|>--- conflicted
+++ resolved
@@ -15,7 +15,7 @@
 
     public init(_ value: [JSONRepresentable]) {
         let array: [JSON] = value.map { item in
-            return item.makeJSON()
+            return item.makeJson()
         }
         self = .array(array)
     }
@@ -24,7 +24,7 @@
         var object: [String: JSON] = [:]
 
         value.forEach { (key, item) in
-            object[key] = item.makeJSON()
+            object[key] = item.makeJson()
         }
 
         self = .object(object)
@@ -100,48 +100,43 @@
 }
 
 public protocol JSONRepresentable: ResponseRepresentable {
-    func makeJSON() -> JSON
+    func makeJson() -> JSON
 }
 
 
 extension JSONRepresentable {
     ///Allows any JsonRepresentable to be returned through closures
-<<<<<<< HEAD
-    public func makeResponse() -> Response {
-        return makeJSON().makeResponse()
-=======
     public func makeResponse() throws -> Response {
         return try makeJson().makeResponse()
->>>>>>> ccc2310b
     }
 }
 
 extension JSON: JSONRepresentable {
-    public func makeJSON() -> JSON {
+    public func makeJson() -> JSON {
         return self
     }
 }
 
 extension String: JSONRepresentable {
-    public func makeJSON() -> JSON {
+    public func makeJson() -> JSON {
         return JSON(self)
     }
 }
 
 extension Int: JSONRepresentable {
-    public func makeJSON() -> JSON {
+    public func makeJson() -> JSON {
         return JSON(self)
     }
 }
 
 extension Double: JSONRepresentable {
-    public func makeJSON() -> JSON {
+    public func makeJson() -> JSON {
         return JSON(self)
     }
 }
 
 extension Bool: JSONRepresentable {
-    public func makeJSON() -> JSON {
+    public func makeJson() -> JSON {
         return JSON(self)
     }
 }
